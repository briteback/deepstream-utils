--- conflicted
+++ resolved
@@ -10,10 +10,7 @@
   "author": "Briteback AB",
   "license": "ISC",
   "peerDependencies": {
-<<<<<<< HEAD
     "deepstream.io-client-js": "4.x"
-=======
-    "deepstream.io-client-js": "2.x"
   },
   "dependencies": {
     "ink-docstrap": "^1.3.0"
@@ -24,6 +21,5 @@
   },
   "bugs": {
     "url": "https://github.com/briteback/deepstream-utils/issues"
->>>>>>> 108ec9d7
   }
 }